extends Node
## A globally accessible manager for device-specific actions.
##
## This class automatically duplicates relevant events on all actions for new joypads
## when they connect and disconnect.
## It also provides a nice API to access all the normal "Input" methods,
## but using the device integers and the same action names.
## All methods in this class that have a "device" parameter can accept -1
## which means the keyboard device.
## NOTE: The -1 device will not work on Input methods because it is a specific
## concept to this MultiplayerInput class.
##
## See DeviceInput for an object-oriented way to get input for a single device.

## An array of all the non-duplicated action names
var core_actions = []

# a dictionary of all action names
# the keys are the device numbers
# the values are a dictionary that maps action name to device action name
# for example device_actions[device][action_name] is the device-specific action name
# the purpose of this is to cache all the StringNames of all the actions
# ... so it doesn't need to generate them every time
var device_actions = {}

## Array of GUIDs - If a device with an ignored GUID is detected, no input actions will be added.
var ignored_guids = []

func _init():
	reset()

# Call this if you change any of the core actions or need to reset everything.
func reset():
	InputMap.load_from_project_settings()
	core_actions = InputMap.get_actions()

	# disable joypad events on keyboard actions
	# by setting device id to 8 (out of range, so they'll never trigger)
	# I can't just delete them because they're used as blueprints
	# ... when a joypad connects
	# This skips UI actions so it doesn't mess them up.
	for action in core_actions:
		for e in InputMap.action_get_events(action):
			if _is_joypad_event(e) and !is_ui_action(action):
				e.device = 8

	# create actions for already connected gamepads
	for device in Input.get_connected_joypads():
		_create_actions_for_device(device)

	# create actions for gamepads that connect in the future
	# also clean up when gamepads disconnect
	if !Input.joy_connection_changed.is_connected(_on_joy_connection_changed):
		Input.joy_connection_changed.connect(_on_joy_connection_changed)

func _on_joy_connection_changed(device: int, connected: bool):
	if connected:
		_create_actions_for_device(device)
	else:
		_delete_actions_for_device(device)

func _create_actions_for_device(device: int):
	# skip action creation if the device should be ignored
	if Input.get_joy_guid(device) in ignored_guids:
		return

	device_actions[device] = {}
	for core_action in core_actions:
		var new_action = "%s%s" % [device, core_action]
		var deadzone = InputMap.action_get_deadzone(core_action)

		# get all joypad events for this action
		var events = InputMap.action_get_events(core_action).filter(_is_joypad_event)

		# only copy this event if it is relevant to joypads
		if events.size() > 0:
			# first add the action with the new name
			InputMap.add_action(new_action, deadzone)
			device_actions[device][core_action] = new_action

			# then copy all the events associated with that action
			# this only includes events that are relevant to joypads
			for event in events:
				# without duplicating, all of them have a reference to the same event object
				# which doesn't work because this has to be unique to this device
				var new_event = event.duplicate()
				new_event.device = device

				# switch the device to be just this joypad
				InputMap.action_add_event(new_action, new_event)

func _delete_actions_for_device(device: int):
	device_actions.erase(device)
	var actions_to_erase = []
	var device_num_str = str(device)

	# figure out which actions should be erased
	for action in InputMap.get_actions():
		var action_str = String(action)
		var maybe_device = action_str.substr(0, device_num_str.length())
		if maybe_device == device_num_str:
			actions_to_erase.append(action)

	# now actually erase them
	# this is done separately so I'm not erasing from the collection I'm looping on
	# not sure if this is necessary but whatever, this is safe
	for action in actions_to_erase:
		InputMap.erase_action(action)



# use these functions to query the action states just like normal Input functions

## This is equivalent to Input.get_action_raw_strength except it will only check the relevant device.
func get_action_raw_strength(device: int, action: StringName, exact_match: bool = false) -> float:
	if device >= 0:
		action = get_action_name(device, action)
	return Input.get_action_raw_strength(action, exact_match)

<<<<<<< HEAD
## This is equivalent to Input.get_action_strength except it will only check the relevant device.
=======
>>>>>>> ec1603c8
func get_action_strength(device: int, action: StringName, exact_match: bool = false) -> float:
	if device >= 0:
		action = get_action_name(device, action)
	return Input.get_action_strength(action, exact_match)

## This is equivalent to Input.get_axis except it will only check the relevant device.
func get_axis(device: int, negative_action: StringName, positive_action: StringName) -> float:
	if device >= 0:
		negative_action = get_action_name(device, negative_action)
		positive_action = get_action_name(device, positive_action)
	return Input.get_axis(negative_action, positive_action)

## This is equivalent to Input.get_vector except it will only check the relevant device.
func get_vector(device: int, negative_x: StringName, positive_x: StringName, negative_y: StringName, positive_y: StringName, deadzone: float = -1.0) -> Vector2:
	if device >= 0:
		negative_x = get_action_name(device, negative_x)
		positive_x = get_action_name(device, positive_x)
		negative_y = get_action_name(device, negative_y)
		positive_y = get_action_name(device, positive_y)
	return Input.get_vector(negative_x, positive_x, negative_y, positive_y, deadzone)

## This is equivalent to Input.is_action_just_pressed except it will only check the relevant device.
func is_action_just_pressed(device: int, action: StringName, exact_match: bool = false) -> bool:
	if device >= 0:
		action = get_action_name(device, action)
	return Input.is_action_just_pressed(action, exact_match)

## This is equivalent to Input.is_action_just_released except it will only check the relevant device.
func is_action_just_released(device: int, action: StringName, exact_match: bool = false) -> bool:
	if device >= 0:
		action = get_action_name(device, action)
	return Input.is_action_just_released(action, exact_match)

## This is equivalent to Input.is_action_pressed except it will only check the relevant device.
func is_action_pressed(device: int, action: StringName, exact_match: bool = false) -> bool:
	if device >= 0:
		action = get_action_name(device, action)
	return Input.is_action_pressed(action, exact_match)

## Returns the name of a gamepad-specific action
func get_action_name(device: int, action: StringName) -> StringName:
	if device >= 0:
		assert(device_actions.has(device), "Device %s has no actions. Maybe the joypad is disconnected." % device)
		# if it says this dictionary doesn't have the key,
		# that could mean it's an invalid action name.
		# or it could mean that action doesn't have a joypad event assigned
		return device_actions[device][action]

	# return the normal action name for the keyboard player
	return action

## Restricts actions that start with "ui_" to only work on a single device.
## Pass a -2 to reset it back to default behavior, to allow all devices to trigger "ui_" actions.
## For example, pass a -1 if you want only the keyboard/mouse device to control menus.
## NOTE: this calls reset(), so if you make any changes to the InputMap via code, you'll need to make them again.
func set_ui_action_device(device: int):
	# First, totally re-create the InputMap for all devices
	# This is necessary because this function may have messed up the UI Actions
	# ... on a previous call
	reset()
	
	# We are back to default behavior.
	# So if that's what the caller wants, we're done!
	if device == -2: return
	
	# find all ui actions and erase irrelevant events
	for action in InputMap.get_actions():
		# ignore non-ui-actions
		if !is_ui_action(action): break
		
		if device == -1:
			# in this context, we want to erase all joypad events
			for e in InputMap.action_get_events(action):
				if _is_joypad_event(e):
					InputMap.action_erase_event(action, e)
		else:
			# in this context, we want to delete all non-joypad events.
			# and we also want to set the event's device to the given device.
			for e in InputMap.action_get_events(action):
				if _is_joypad_event(e):
					e.device = device
				else:
					# this isn't event a joypad event, so erase it entirely
					InputMap.action_erase_event(action, e)

## Returns true if the given event is a joypad event.
func _is_joypad_event(event: InputEvent) -> bool:
	return event is InputEventJoypadButton or event is InputEventJoypadMotion

## Returns true if this is a UI action.
## Which basically just means it starts with "ui_".
## But you can override this in your project if you want.
func is_ui_action(action_name: StringName):
	return action_name.begins_with("ui_")<|MERGE_RESOLUTION|>--- conflicted
+++ resolved
@@ -117,10 +117,7 @@
 		action = get_action_name(device, action)
 	return Input.get_action_raw_strength(action, exact_match)
 
-<<<<<<< HEAD
 ## This is equivalent to Input.get_action_strength except it will only check the relevant device.
-=======
->>>>>>> ec1603c8
 func get_action_strength(device: int, action: StringName, exact_match: bool = false) -> float:
 	if device >= 0:
 		action = get_action_name(device, action)
